/*
  Asynchronous TCP library for Espressif MCUs

  Copyright (c) 2016 Hristo Gochkov. All rights reserved.
  This file is part of the esp8266 core for Arduino environment.

  This library is free software; you can redistribute it and/or
  modify it under the terms of the GNU Lesser General Public
  License as published by the Free Software Foundation; either
  version 2.1 of the License, or (at your option) any later version.

  This library is distributed in the hope that it will be useful,
  but WITHOUT ANY WARRANTY; without even the implied warranty of
  MERCHANTABILITY or FITNESS FOR A PARTICULAR PURPOSE.  See the GNU
  Lesser General Public License for more details.

  You should have received a copy of the GNU Lesser General Public
  License along with this library; if not, write to the Free Software
  Foundation, Inc., 51 Franklin St, Fifth Floor, Boston, MA  02110-1301  USA
 */

#include "Arduino.h"

#include "AsyncTCP.h"
extern "C"{
#include "lwip/opt.h"
#include "lwip/tcp.h"
#include "lwip/inet.h"
#include "lwip/dns.h"
#include "lwip/err.h"
}
#include "esp_task_wdt.h"

#ifdef ASYNC_TCP_DEBUG
#define DEBUG_PRINTF(...) log_d(__VA_ARGS__)
#else
#define DEBUG_PRINTF(...)
#endif

/*
 * TCP/IP Event Task
 * */

typedef enum {
    LWIP_TCP_SENT, LWIP_TCP_RECV, LWIP_TCP_FIN, LWIP_TCP_ERROR, LWIP_TCP_POLL, LWIP_TCP_CLEAR, LWIP_TCP_ACCEPT, LWIP_TCP_CONNECTED, LWIP_TCP_DNS
} lwip_event_t;

typedef struct {
        lwip_event_t event;
        void *arg;
        union {
                struct {
                        void * pcb;
                        int8_t err;
                } connected;
                struct {
                        int8_t err;
                } error;
                struct {
                        tcp_pcb * pcb;
                        uint16_t len;
                } sent;
                struct {
                        tcp_pcb * pcb;
                        pbuf * pb;
                        int8_t err;
                } recv;
                struct {
                        tcp_pcb * pcb;
                        int8_t err;
                } fin;
                struct {
                        tcp_pcb * pcb;
                } poll;
                struct {
                        AsyncClient * client;
                } accept;
                struct {
                        const char * name;
                        ip_addr_t addr;
                } dns;
        };
} lwip_event_packet_t;

<<<<<<< HEAD
// Forward declarations for TCP event callbacks
static int8_t _tcp_recv(void * arg, struct tcp_pcb * pcb, struct pbuf *pb, int8_t err);
static int8_t _tcp_sent(void * arg, struct tcp_pcb * pcb, uint16_t len);
static void _tcp_error(void * arg, int8_t err);
static int8_t _tcp_poll(void * arg, struct tcp_pcb * pcb);

// Global variables
static xQueueHandle _async_queue;
=======
static QueueHandle_t _async_queue;
>>>>>>> 58cbe1fa
static TaskHandle_t _async_service_task_handle = NULL;
SemaphoreHandle_t _active_pcbs_lock;
const int _max_active_pcbs = (2*CONFIG_LWIP_MAX_ACTIVE_TCP);
static tcp_pcb* _active_pcbs[_max_active_pcbs];
static uint32_t _next_active_pcb_slot = []() {
    memset(_active_pcbs, 0, sizeof(_active_pcbs));
    _active_pcbs_lock = xSemaphoreCreateBinary();
    xSemaphoreGive(_active_pcbs_lock);
    return 0;
}();

// Register a PCB in our list of active PCBs.
// Returns the slot number of the newly registered entry.
static int _register_pcb(tcp_pcb* pcb, void* arg){
    xSemaphoreTake(_active_pcbs_lock, portMAX_DELAY);
    // Find an empty slot
    size_t slot = _next_active_pcb_slot;
    do {
        if (_active_pcbs[slot] == nullptr) {
            _active_pcbs[slot] = pcb;
            _next_active_pcb_slot = (slot+1) % _max_active_pcbs;
            break;
        }
        slot = (slot+1) % _max_active_pcbs;
    } while (slot != _next_active_pcb_slot);    
    xSemaphoreGive(_active_pcbs_lock);
    if (_active_pcbs[slot] != pcb) return -1; // couldn't register, buffer is full
    // do setup
    tcp_arg(pcb, arg);
    tcp_recv(pcb, &_tcp_recv);
    tcp_sent(pcb, &_tcp_sent);
    tcp_err(pcb, &_tcp_error);
    tcp_poll(pcb, &_tcp_poll, 1);
    
    return slot;
}

// Release a PCB from the list of active PCBs.
static void _release_pcb(int slot, tcp_pcb* pcb) {
    assert(pcb);
    assert(slot >= 0); 
    assert(slot < _max_active_pcbs);
    xSemaphoreTake(_active_pcbs_lock, portMAX_DELAY);
    if (_active_pcbs[slot] == pcb) {
        _active_pcbs[slot] = nullptr;
    }
    xSemaphoreGive(_active_pcbs_lock);
}

static void _teardown_pcb(tcp_pcb* pcb) {
    assert(pcb);
    // Do teardown
    tcp_arg(pcb, NULL);
    tcp_sent(pcb, NULL);
    tcp_recv(pcb, NULL);
    tcp_err(pcb, NULL);
    tcp_poll(pcb, NULL, 0);
}

static inline bool _init_async_event_queue(){
    if(!_async_queue){
        _async_queue = xQueueCreate(CONFIG_ASYNC_TCP_EVENT_QUEUE_SIZE, sizeof(lwip_event_packet_t *));
        if(!_async_queue){
            return false;
        }
    }
    return true;
}

static inline bool _send_async_event(lwip_event_packet_t ** e){
    return _async_queue && xQueueSend(_async_queue, e, portMAX_DELAY) == pdPASS;
}

static inline bool _prepend_async_event(lwip_event_packet_t ** e){
    return _async_queue && xQueueSendToFront(_async_queue, e, portMAX_DELAY) == pdPASS;
}

static inline bool _get_async_event(lwip_event_packet_t ** e){
    return _async_queue && xQueueReceive(_async_queue, e, portMAX_DELAY) == pdPASS;
}

static void _remove_event(lwip_event_packet_t* evpkt) {
    // used by below to free packets
    if ((evpkt->event == LWIP_TCP_RECV) && (evpkt->recv.pcb != nullptr)) {
        // We must free the packet buffer
        pbuf_free(evpkt->recv.pb);
    }
    free(evpkt);
}

static bool _remove_events_with_arg(void * arg){
    lwip_event_packet_t * first_packet = NULL;
    lwip_event_packet_t * packet = NULL;

    if(!_async_queue){
        return false;
    }
    //figure out which is the first packet so we can keep the order
    while(!first_packet){
        if(xQueueReceive(_async_queue, &first_packet, 0) != pdPASS){
            return false;
        }
        //discard packet if matching
        if((int)first_packet->arg == (int)arg){
            _remove_event(first_packet);
            first_packet = NULL;
        //return first packet to the back of the queue
        } else if(xQueueSend(_async_queue, &first_packet, portMAX_DELAY) != pdPASS){
            // couldn't requeue packet, free it before returning
            _remove_event(first_packet);
            return false;
        }
    }

    while(xQueuePeek(_async_queue, &packet, 0) == pdPASS && packet != first_packet){
        if(xQueueReceive(_async_queue, &packet, 0) != pdPASS){
            return false;
        }
        if((int)packet->arg == (int)arg){
            _remove_event(packet);
            packet = NULL;
        } else if(xQueueSend(_async_queue, &packet, portMAX_DELAY) != pdPASS){
            // couldn't requeue packet, free it before returning
            _remove_event(packet);
            return false;
        }
    }
    return true;
}

static void _handle_async_event(lwip_event_packet_t * e){
    if(e->arg == NULL){
        // do nothing when arg is NULL
        DEBUG_PRINTF("event arg == NULL: 0x%08x\n", e->recv.pcb);
    } else if(e->event == LWIP_TCP_CLEAR){
        DEBUG_PRINTF("-X: 0x%08x %d\n", e->arg);
        _remove_events_with_arg(e->arg);
    } else if(e->event == LWIP_TCP_RECV){
        DEBUG_PRINTF("-R: 0x%08x\n", e->recv.pcb);
        AsyncClient::_s_recv(e->arg, e->recv.pcb, e->recv.pb, e->recv.err);
    } else if(e->event == LWIP_TCP_FIN){
        DEBUG_PRINTF("-F: 0x%08x\n", e->fin.pcb);
        AsyncClient::_s_fin(e->arg, e->fin.pcb, e->fin.err);
    } else if(e->event == LWIP_TCP_SENT){
        DEBUG_PRINTF("-S: 0x%08x\n", e->sent.pcb);
        AsyncClient::_s_sent(e->arg, e->sent.pcb, e->sent.len);
    } else if(e->event == LWIP_TCP_POLL){
        DEBUG_PRINTF("-P: 0x%08x\n", e->poll.pcb);
        AsyncClient::_s_poll(e->arg, e->poll.pcb);
    } else if(e->event == LWIP_TCP_ERROR){
        DEBUG_PRINTF("-E: 0x%08x %d\n", e->arg, e->error.err);
        AsyncClient::_s_error(e->arg, e->error.err);
    } else if(e->event == LWIP_TCP_CONNECTED){
        DEBUG_PRINTF("C: 0x%08x 0x%08x %d\n", e->arg, e->connected.pcb, e->connected.err);
        AsyncClient::_s_connected(e->arg, e->connected.pcb, e->connected.err);
    } else if(e->event == LWIP_TCP_ACCEPT){
        DEBUG_PRINTF("A: 0x%08x 0x%08x\n", e->arg, e->accept.client);
        AsyncServer::_s_accepted(e->arg, e->accept.client);
    } else if(e->event == LWIP_TCP_DNS){
        DEBUG_PRINTF("D: 0x%08x %s = %s\n", e->arg, e->dns.name, ipaddr_ntoa(&e->dns.addr));
        AsyncClient::_s_dns_found(e->dns.name, &e->dns.addr, e->arg);
    }
    free((void*)(e));
}

static void _async_service_task(void *pvParameters){
    lwip_event_packet_t * packet = NULL;
    for (;;) {
        if(_get_async_event(&packet)){
#if CONFIG_ASYNC_TCP_USE_WDT
            if(esp_task_wdt_add(NULL) != ESP_OK){
                log_e("Failed to add async task to WDT");
            }
#endif
            _handle_async_event(packet);
#if CONFIG_ASYNC_TCP_USE_WDT
            if(esp_task_wdt_delete(NULL) != ESP_OK){
                log_e("Failed to remove loop task from WDT");
            }
#endif
        }
    }
    vTaskDelete(NULL);
    _async_service_task_handle = NULL;
}
/*
static void _stop_async_task(){
    if(_async_service_task_handle){
        vTaskDelete(_async_service_task_handle);
        _async_service_task_handle = NULL;
    }
}
*/
static bool _start_async_task(){
    if(!_init_async_event_queue()){
        return false;
    }
    if(!_async_service_task_handle){
        // do not allow stack depth lower than the minimum allowed
        //configSTACK_DEPTH_TYPE stack_depth = CONFIG_ASYNC_TCP_TASK_STACK_SIZE < configMINIMAL_STACK_SIZE : configMINIMAL_STACK_SIZE : CONFIG_ASYNC_TCP_TASK_STACK_SIZE;
        xTaskCreateUniversal(_async_service_task, "async_tcp", CONFIG_ASYNC_TCP_TASK_STACK_SIZE, NULL, CONFIG_ASYNC_TCP_TASK_PRIORITY, &_async_service_task_handle, CONFIG_ASYNC_TCP_RUNNING_CORE);
        if(!_async_service_task_handle){
            return false;
        }
    }
    return true;
}

/*
 * LwIP Callbacks
 * */

static int8_t _tcp_clear_events(void * arg) {
    lwip_event_packet_t * e = (lwip_event_packet_t *)malloc(sizeof(lwip_event_packet_t));
    if (NULL != e) {
        e->event = LWIP_TCP_CLEAR;
        e->arg = arg;
        if (!_prepend_async_event(&e)) {
            free((void*)(e));
        }
    }
    return ERR_OK;
}

static int8_t _tcp_connected(void * arg, tcp_pcb * pcb, int8_t err) {
    DEBUG_PRINTF("+C: 0x%08x\n", pcb);
    lwip_event_packet_t * e = (lwip_event_packet_t *)malloc(sizeof(lwip_event_packet_t));
    if (NULL != e) {
        e->event = LWIP_TCP_CONNECTED;
        e->arg = arg;
        e->connected.pcb = pcb;
        e->connected.err = err;
        if (!_send_async_event(&e)) {
            free((void*)(e));
        }
    }
    return ERR_OK;
}

static int8_t _tcp_poll(void * arg, struct tcp_pcb * pcb) {
    DEBUG_PRINTF("+P: 0x%08x\n", pcb);
    lwip_event_packet_t * e = (lwip_event_packet_t *)malloc(sizeof(lwip_event_packet_t));
    if (NULL != e) {
        e->event = LWIP_TCP_POLL;
        e->arg = arg;
        e->poll.pcb = pcb;
        if (!_send_async_event(&e)) {
            free((void*)(e));
        }
    }
    return ERR_OK;
}

static int8_t _tcp_recv(void * arg, struct tcp_pcb * pcb, struct pbuf *pb, int8_t err) {
    lwip_event_packet_t * e = (lwip_event_packet_t *)malloc(sizeof(lwip_event_packet_t));
    if (NULL != e) {
        e->arg = arg;
        if(pb){
            DEBUG_PRINTF("+R: 0x%08x\n", pcb);
            e->event = LWIP_TCP_RECV;
            e->recv.pcb = pcb;
            e->recv.pb = pb;
            e->recv.err = err;
        } else {
            DEBUG_PRINTF("+F: 0x%08x -> 0x%08x\n", pcb, arg);
            e->event = LWIP_TCP_FIN;
            e->fin.pcb = pcb;
            e->fin.err = err;
        }
        if (!_send_async_event(&e)) {
            free((void*)(e));
        }
    }
    return ERR_OK;
}

static int8_t _tcp_sent(void * arg, struct tcp_pcb * pcb, uint16_t len) {
    DEBUG_PRINTF("+S: 0x%08x\n", pcb);
    lwip_event_packet_t * e = (lwip_event_packet_t *)malloc(sizeof(lwip_event_packet_t));
    if (NULL != e) {
        e->event = LWIP_TCP_SENT;
        e->arg = arg;
        e->sent.pcb = pcb;
        e->sent.len = len;
        if (!_send_async_event(&e)) {
            free((void*)(e));
        }
    }
    return ERR_OK;
}

static void _tcp_error(void * arg, int8_t err) {
    DEBUG_PRINTF("+E: 0x%08x\n", arg);
    lwip_event_packet_t * e = (lwip_event_packet_t *)malloc(sizeof(lwip_event_packet_t));
    if (NULL != e) {
        e->event = LWIP_TCP_ERROR;
        e->arg = arg;
        e->error.err = err;
        // The associated pcb is now invalid
        // TODO: there is a race here if the AsyncClient is processing an event on this PCB already
        // To fix this, we'll have to have 'arg' point at the _active_pcbs array,
        // and have that array store the client as well.
        if (!_prepend_async_event(&e)) {
            free((void*)(e));
        }
    }
}

static void _tcp_dns_found(const char * name, struct ip_addr * ipaddr, void * arg) {
    lwip_event_packet_t * e = (lwip_event_packet_t *)malloc(sizeof(lwip_event_packet_t));
    DEBUG_PRINTF("+DNS: name=%s ipaddr=0x%08x arg=%x\n", name, ipaddr, arg);
    if (NULL != e) {
        e->event = LWIP_TCP_DNS;
        e->arg = arg;
        e->dns.name = name;
        if (ipaddr) {
            memcpy(&e->dns.addr, ipaddr, sizeof(struct ip_addr));
        } else {
            memset(&e->dns.addr, 0, sizeof(e->dns.addr));
        }
        if (!_send_async_event(&e)) {
            free((void*)(e));
        }
    }
}

// Runs on LWIP thread
static int8_t _tcp_accept(void * arg, AsyncClient * client) {
    lwip_event_packet_t * e = (lwip_event_packet_t *)malloc(sizeof(lwip_event_packet_t));
    if (NULL != e) {
        e->event = LWIP_TCP_ACCEPT;
        e->arg = arg;
        e->accept.client = client;
        if (!_send_async_event(&e)) {
            free((void*)(e));
        }
    }
    return ERR_OK;
}

/*
 * TCP/IP API Calls
 * */

#include "lwip/priv/tcpip_priv.h"

typedef struct {
    struct tcpip_api_call_data call;
    tcp_pcb * pcb;
    int8_t pcb_slot;
    int8_t err;
    union {
            struct {
                    const char* data;
                    size_t size;
                    uint8_t apiflags;
            } write;
            size_t received;
            struct {
                    ip_addr_t * addr;
                    uint16_t port;
                    tcp_connected_fn cb;
            } connect;
            struct {
                    ip_addr_t * addr;
                    uint16_t port;
            } bind;
            uint8_t backlog;
    };
} tcp_api_call_t;

// Given the multithreaded nature of this code, it's possible that pcb has
// been invalidated by the stack thread, but the client thread doesn't know
// yet.  Before performing any operation on a pcb, check to make sure we
// are still tracking it.
static inline bool pcb_is_active(tcp_api_call_t& p) {
    assert(p.pcb);
    return (p.pcb_slot >= 0) && (_active_pcbs[p.pcb_slot] == p.pcb);
}

static err_t _tcp_output_api(struct tcpip_api_call_data *api_call_msg){
    tcp_api_call_t * msg = (tcp_api_call_t *)api_call_msg;
    msg->err = ERR_CONN;
    if(pcb_is_active(*msg)) {
        msg->err = tcp_output(msg->pcb);
    }
    return msg->err;
}

static esp_err_t _tcp_output(tcp_pcb * pcb, int8_t pcb_slot) {
    if(!pcb){
        return ERR_CONN;
    }
    tcp_api_call_t msg;
    msg.pcb = pcb;
    msg.pcb_slot = pcb_slot;
    tcpip_api_call(_tcp_output_api, (struct tcpip_api_call_data*)&msg);
    return msg.err;
}

static err_t _tcp_write_api(struct tcpip_api_call_data *api_call_msg){
    tcp_api_call_t * msg = (tcp_api_call_t *)api_call_msg;
    msg->err = ERR_CONN;
    if(pcb_is_active(*msg)) {
        msg->err = tcp_write(msg->pcb, msg->write.data, msg->write.size, msg->write.apiflags);
    }
    return msg->err;
}

static esp_err_t _tcp_write(tcp_pcb * pcb, int8_t pcb_slot, const char* data, size_t size, uint8_t apiflags) {
    if(!pcb){
        return ERR_CONN;
    }
    tcp_api_call_t msg;
    msg.pcb = pcb;
    msg.pcb_slot = pcb_slot;
    msg.write.data = data;
    msg.write.size = size;
    msg.write.apiflags = apiflags;
    tcpip_api_call(_tcp_write_api, (struct tcpip_api_call_data*)&msg);
    return msg.err;
}

static err_t _tcp_recved_api(struct tcpip_api_call_data *api_call_msg){
    tcp_api_call_t * msg = (tcp_api_call_t *)api_call_msg;
    msg->err = ERR_CONN;
    if(pcb_is_active(*msg)) {
        msg->err = 0;
        tcp_recved(msg->pcb, msg->received);
    }
    return msg->err;
}

static esp_err_t _tcp_recved(tcp_pcb * pcb, int8_t pcb_slot, size_t len) {
    if(!pcb){
        return ERR_CONN;
    }
    tcp_api_call_t msg;
    msg.pcb = pcb;
    msg.pcb_slot = pcb_slot;
    msg.received = len;
    tcpip_api_call(_tcp_recved_api, (struct tcpip_api_call_data*)&msg);
    return msg.err;
}

// Frees the specified close slot, too.
static err_t _tcp_close_api(struct tcpip_api_call_data *api_call_msg){
    tcp_api_call_t * msg = (tcp_api_call_t *)api_call_msg;
    msg->err = ERR_CONN;
    if(pcb_is_active(*msg)) {        
        _teardown_pcb(msg->pcb);
        msg->err = tcp_close(msg->pcb);
        if (msg->err == ERR_OK) {
            // pcb will be freed by stack shortly
            _release_pcb(msg->pcb_slot, msg->pcb);
        }
    }
    return msg->err;
}

static esp_err_t _tcp_close(tcp_pcb * pcb, int8_t pcb_slot) {
    if(!pcb){
        return ERR_CONN;
    }
    tcp_api_call_t msg;
    msg.pcb = pcb;
    msg.pcb_slot = pcb_slot;
    tcpip_api_call(_tcp_close_api, (struct tcpip_api_call_data*)&msg);
    return msg.err;
}

static err_t _tcp_abort_api(struct tcpip_api_call_data *api_call_msg){
    tcp_api_call_t * msg = (tcp_api_call_t *)api_call_msg;
    msg->err = ERR_CONN;
    if(pcb_is_active(*msg)) {
        _teardown_pcb(msg->pcb);
        tcp_abort(msg->pcb);
        _release_pcb(msg->pcb_slot, msg->pcb);
    }
    return msg->err;
}

static esp_err_t _tcp_abort(tcp_pcb * pcb, int8_t pcb_slot) {
    if(!pcb){
        return ERR_CONN;
    }
    tcp_api_call_t msg;
    msg.pcb = pcb;
    msg.pcb_slot = pcb_slot;
    tcpip_api_call(_tcp_abort_api, (struct tcpip_api_call_data*)&msg);
    return msg.err;
}

static err_t _tcp_connect_api(struct tcpip_api_call_data *api_call_msg){
    tcp_api_call_t * msg = (tcp_api_call_t *)api_call_msg;
    msg->err = tcp_connect(msg->pcb, msg->connect.addr, msg->connect.port, msg->connect.cb);
    return msg->err;
}

static esp_err_t _tcp_connect(tcp_pcb * pcb, int8_t pcb_slot, ip_addr_t * addr, uint16_t port, tcp_connected_fn cb) {
    if(!pcb){
        return ESP_FAIL;
    }
    tcp_api_call_t msg;
    msg.pcb = pcb;
    msg.pcb_slot = pcb_slot;
    msg.connect.addr = addr;
    msg.connect.port = port;
    msg.connect.cb = cb;
    tcpip_api_call(_tcp_connect_api, (struct tcpip_api_call_data*)&msg);
    return msg.err;
}

static err_t _tcp_bind_api(struct tcpip_api_call_data *api_call_msg){
    tcp_api_call_t * msg = (tcp_api_call_t *)api_call_msg;
    msg->err = tcp_bind(msg->pcb, msg->bind.addr, msg->bind.port);
    return msg->err;
}

static esp_err_t _tcp_bind(tcp_pcb * pcb, ip_addr_t * addr, uint16_t port) {
    if(!pcb){
        return ESP_FAIL;
    }
    tcp_api_call_t msg;
    msg.pcb = pcb;
    msg.pcb_slot = -1;
    msg.bind.addr = addr;
    msg.bind.port = port;
    tcpip_api_call(_tcp_bind_api, (struct tcpip_api_call_data*)&msg);
    return msg.err;
}

static err_t _tcp_listen_api(struct tcpip_api_call_data *api_call_msg){
    tcp_api_call_t * msg = (tcp_api_call_t *)api_call_msg;
    msg->err = 0;
    msg->pcb = tcp_listen_with_backlog(msg->pcb, msg->backlog);
    return msg->err;
}

static tcp_pcb * _tcp_listen_with_backlog(tcp_pcb * pcb, uint8_t backlog) {
    if(!pcb){
        return NULL;
    }
    tcp_api_call_t msg;
    msg.pcb = pcb;
    msg.pcb_slot = -1;
    msg.backlog = backlog?backlog:0xFF;
    tcpip_api_call(_tcp_listen_api, (struct tcpip_api_call_data*)&msg);
    return msg.pcb;
}



/*
  Async TCP Client
 */

AsyncClient::AsyncClient(tcp_pcb* pcb)
: _connect_cb(0)
, _connect_cb_arg(0)
, _discard_cb(0)
, _discard_cb_arg(0)
, _sent_cb(0)
, _sent_cb_arg(0)
, _error_cb(0)
, _error_cb_arg(0)
, _recv_cb(0)
, _recv_cb_arg(0)
, _pb_cb(0)
, _pb_cb_arg(0)
, _timeout_cb(0)
, _timeout_cb_arg(0)
, _ack_pcb(true)
, _tx_last_packet(0)
, _rx_timeout(0)
, _rx_last_ack(0)
, _ack_timeout(ASYNC_MAX_ACK_TIME)
, _connect_port(0)
{
    _pcb = pcb;
    _pcb_slot = -1;
    if(_pcb){
        _pcb_slot = _register_pcb(_pcb, this);
        _rx_last_packet = millis();
    }
    DEBUG_PRINTF("+AC: 0x%08x -> 0x%08x\n", _pcb, (intptr_t)this);
}

AsyncClient::~AsyncClient(){
    if(_pcb) {
        _close();
    }
    DEBUG_PRINTF("-AC: 0x%08x -> 0x%08x\n", _pcb, (intptr_t)this);
}

/*
 * Operators
 * */

bool AsyncClient::operator==(const AsyncClient &other) {
    return _pcb == other._pcb;
}

/*
 * Callback Setters
 * */

void AsyncClient::onConnect(AcConnectHandler cb, void* arg){
    _connect_cb = cb;
    _connect_cb_arg = arg;
}

void AsyncClient::onDisconnect(AcConnectHandler cb, void* arg){
    _discard_cb = cb;
    _discard_cb_arg = arg;
}

void AsyncClient::onAck(AcAckHandler cb, void* arg){
    _sent_cb = cb;
    _sent_cb_arg = arg;
}

void AsyncClient::onError(AcErrorHandler cb, void* arg){
    _error_cb = cb;
    _error_cb_arg = arg;
}

void AsyncClient::onData(AcDataHandler cb, void* arg){
    _recv_cb = cb;
    _recv_cb_arg = arg;
}

void AsyncClient::onPacket(AcPacketHandler cb, void* arg){
  _pb_cb = cb;
  _pb_cb_arg = arg;
}

void AsyncClient::onTimeout(AcTimeoutHandler cb, void* arg){
    _timeout_cb = cb;
    _timeout_cb_arg = arg;
}

void AsyncClient::onPoll(AcConnectHandler cb, void* arg){
    _poll_cb = cb;
    _poll_cb_arg = arg;
}

/*
 * Main Public Methods
 * */

bool AsyncClient::connect(IPAddress ip, uint16_t port){
    if (_pcb){
        log_w("already connected, state %d", _pcb->state);
        return false;
    }
    if(!_start_async_task()){
        log_e("failed to start task");
        return false;
    }

    ip_addr_t addr;
    addr.type = IPADDR_TYPE_V4;
    addr.u_addr.ip4.addr = ip;

    tcp_pcb* pcb = tcp_new_ip_type(IPADDR_TYPE_V4);
    if (!pcb){
        log_e("pcb == NULL");
        return false;
    }
    _pcb_slot = _register_pcb(pcb, this);

    //_tcp_connect(pcb, &addr, port,(tcp_connected_fn)&_s_connected);
    if (ESP_OK != _tcp_connect(pcb, _pcb_slot, &addr, port,(tcp_connected_fn)&_tcp_connected)){
        return false;
    }
    return true;
}

bool AsyncClient::connect(const char* host, uint16_t port){
    ip_addr_t addr;
    
    if(!_start_async_task()){
      log_e("failed to start task");
      return false;
    }
    
    err_t err = dns_gethostbyname(host, &addr, (dns_found_callback)&_tcp_dns_found, this);
    if(err == ERR_OK) {
        return connect(IPAddress(addr.u_addr.ip4.addr), port);
    } else if(err == ERR_INPROGRESS) {
        _connect_port = port;
        return true;
    }
    log_e("error: %d", err);
    return false;
}

void AsyncClient::close(bool now){
    if(_pcb){
        _tcp_recved(_pcb, _pcb_slot, _rx_ack_len);
    }
    _close();
}

int8_t AsyncClient::abort(){
    if(_pcb) {
        _tcp_abort(_pcb, _pcb_slot );
        _pcb = NULL;
        _pcb_slot = -1;
    }
    return ERR_ABRT;
}

size_t AsyncClient::space(){
    if((_pcb != NULL) && (_pcb->state == 4)){
        return tcp_sndbuf(_pcb);
    }
    return 0;
}

size_t AsyncClient::add(const char* data, size_t size, uint8_t apiflags) {
    if(!_pcb || size == 0 || data == NULL) {
        return 0;
    }
    size_t room = space();
    if(!room) {
        return 0;
    }
    size_t will_send = (room < size) ? room : size;
    int8_t err = ERR_OK;
    err = _tcp_write(_pcb, _pcb_slot, data, will_send, apiflags);
    if(err != ERR_OK) {
        return 0;
    }
    return will_send;
}

bool AsyncClient::send(){
    auto backup = _tx_last_packet;
    _tx_last_packet = millis();
    if (_tcp_output(_pcb, _pcb_slot) == ERR_OK) {
        return true;
    }
    _tx_last_packet = backup;
    return false;
}

size_t AsyncClient::ack(size_t len){
    if(len > _rx_ack_len)
        len = _rx_ack_len;
    if(len){
        _tcp_recved(_pcb, _pcb_slot, len);
    }
    _rx_ack_len -= len;
    return len;
}

void AsyncClient::ackPacket(struct pbuf * pb){
  if(!pb){
    return;
  }
  _tcp_recved(_pcb, _pcb_slot, pb->len);
  pbuf_free(pb);
}

/*
 * Main Private Methods
 * */

int8_t AsyncClient::_close(){
    DEBUG_PRINTF("close: 0x%08x\n", (uint32_t)this);
    int8_t err = ERR_OK;
    if(_pcb) {
        //log_i("");        
        err = _tcp_close(_pcb, _pcb_slot);
        _tcp_clear_events(this);
        if(err != ERR_OK) {
            err = abort();
        }
        _pcb = NULL;
        _pcb_slot = -1;
        if(_discard_cb) {
            _discard_cb(_discard_cb_arg, this);
        }        
    }
    return err;
}

#ifdef CONFIG_ASYNC_TCP_DIAGNOSTICS

UBaseType_t AsyncClient::getStackHighWaterMark(){
    TaskHandle_t async_service_task_handle = _async_service_task_handle;
    if(async_service_task_handle){
        return uxTaskGetStackHighWaterMark(async_service_task_handle);
    } else {
        // task is not allocated, just return the configured size
        return CONFIG_ASYNC_TCP_TASK_STACK_SIZE;
    }
}

#endif

/*
 * Private Callbacks
 * */

int8_t AsyncClient::_connected(void* pcb, int8_t err){
    _pcb = reinterpret_cast<tcp_pcb*>(pcb);
    if(_pcb){
        _rx_last_packet = millis();
//        tcp_recv(_pcb, &_tcp_recv);
//        tcp_sent(_pcb, &_tcp_sent);
//        tcp_poll(_pcb, &_tcp_poll, 1);
    }
    if(_connect_cb) {
        _connect_cb(_connect_cb_arg, this);
    }
    return ERR_OK;
}

void AsyncClient::_error(int8_t err) {
    if(_pcb){
        _release_pcb(_pcb_slot, _pcb);
        _pcb = NULL;
        _pcb_slot = -1;
    }
    _tcp_clear_events(this);
    if(_error_cb) {
        _error_cb(_error_cb_arg, this, err);
    }
    if(_discard_cb) {
        _discard_cb(_discard_cb_arg, this);
    }
}

//In Async Thread
int8_t AsyncClient::_fin(tcp_pcb* pcb, int8_t err) {
    // WM: This isn't strictly correct -- we should instead pass this to a callback
    // _fin() merely indicates that the remote end is closing, it doesn't require us
    // to close until we're done sending.
    _close();
    return ERR_OK;
}

int8_t AsyncClient::_sent(tcp_pcb* pcb, uint16_t len) {
    _rx_last_packet = _rx_last_ack = millis();
    //log_i("%u", len);
    if(_sent_cb) {
        _sent_cb(_sent_cb_arg, this, len, (_rx_last_packet - _tx_last_packet));
    }
    return ERR_OK;
}

int8_t AsyncClient::_recv(tcp_pcb* pcb, pbuf* pb, int8_t err) {
    while(pb != NULL) {
        _rx_last_packet = millis();
        //we should not ack before we assimilate the data
        _ack_pcb = true;
        pbuf *b = pb;
        pb = b->next;
        b->next = NULL;
        if(_pb_cb){
            _pb_cb(_pb_cb_arg, this, b);
        } else {
            if(_recv_cb) {
                _recv_cb(_recv_cb_arg, this, b->payload, b->len);
            }
            if(!_ack_pcb) {
                _rx_ack_len += b->len;
            } else if(_pcb) {
                _tcp_recved(_pcb, _pcb_slot, b->len);
            }
            pbuf_free(b);
        }
    }
    return ERR_OK;
}

int8_t AsyncClient::_poll(tcp_pcb* pcb){
    if(!_pcb){
        log_w("pcb is NULL");
        return ERR_OK;
    }
    if(pcb != _pcb){
        log_e("0x%08x != 0x%08x", (uint32_t)pcb, (uint32_t)_pcb);
        return ERR_OK;
    }

    uint32_t now = millis();

    // ACK Timeout
    if(_ack_timeout){
        const uint32_t one_day = 86400000;
        bool last_tx_is_after_last_ack = (_rx_last_ack - _tx_last_packet + one_day) < one_day;
        if(last_tx_is_after_last_ack && (now - _tx_last_packet) >= _ack_timeout) {
            log_w("ack timeout %d", pcb->state);
            if(_timeout_cb)
                _timeout_cb(_timeout_cb_arg, this, (now - _tx_last_packet));
            return ERR_OK;
        }
    }
    // RX Timeout
    if(_rx_timeout && (now - _rx_last_packet) >= (_rx_timeout * 1000)) {
        log_w("rx timeout %d", pcb->state);
        _close();
        return ERR_OK;
    }
    // Everything is fine
    if(_poll_cb) {
        _poll_cb(_poll_cb_arg, this);
    }
    return ERR_OK;
}

void AsyncClient::_dns_found(struct ip_addr *ipaddr){
    if(ipaddr && ipaddr->u_addr.ip4.addr){
        connect(IPAddress(ipaddr->u_addr.ip4.addr), _connect_port);
    } else {
        if(_error_cb) {
            _error_cb(_error_cb_arg, this, -55);
        }
        if(_discard_cb) {
            _discard_cb(_discard_cb_arg, this);
        }
    }
}

/*
 * Public Helper Methods
 * */

void AsyncClient::stop() {
    close(false);
}

bool AsyncClient::free(){
    if(!_pcb) {
        return true;
    }
    if(_pcb->state == 0 || _pcb->state > 4) {
        return true;
    }
    return false;
}

size_t AsyncClient::write(const char* data) {
    if(data == NULL) {
        return 0;
    }
    return write(data, strlen(data));
}

size_t AsyncClient::write(const char* data, size_t size, uint8_t apiflags) {
    size_t will_send = add(data, size, apiflags);
    if(!will_send || !send()) {
        return 0;
    }
    return will_send;
}

void AsyncClient::setRxTimeout(uint32_t timeout){
    _rx_timeout = timeout;
}

uint32_t AsyncClient::getRxTimeout(){
    return _rx_timeout;
}

uint32_t AsyncClient::getAckTimeout(){
    return _ack_timeout;
}

void AsyncClient::setAckTimeout(uint32_t timeout){
    _ack_timeout = timeout;
}

void AsyncClient::setNoDelay(bool nodelay){
    if(!_pcb) {
        return;
    }
    if(nodelay) {
        tcp_nagle_disable(_pcb);
    } else {
        tcp_nagle_enable(_pcb);
    }
}

bool AsyncClient::getNoDelay(){
    if(!_pcb) {
        return false;
    }
    return tcp_nagle_disabled(_pcb);
}

uint16_t AsyncClient::getMss(){
    if(!_pcb) {
        return 0;
    }
    return tcp_mss(_pcb);
}

uint32_t AsyncClient::getRemoteAddress() {
    if(!_pcb) {
        return 0;
    }
    return _pcb->remote_ip.u_addr.ip4.addr;
}

uint16_t AsyncClient::getRemotePort() {
    if(!_pcb) {
        return 0;
    }
    return _pcb->remote_port;
}

uint32_t AsyncClient::getLocalAddress() {
    if(!_pcb) {
        return 0;
    }
    return _pcb->local_ip.u_addr.ip4.addr;
}

uint16_t AsyncClient::getLocalPort() {
    if(!_pcb) {
        return 0;
    }
    return _pcb->local_port;
}

IPAddress AsyncClient::remoteIP() {
    return IPAddress(getRemoteAddress());
}

uint16_t AsyncClient::remotePort() {
    return getRemotePort();
}

IPAddress AsyncClient::localIP() {
    return IPAddress(getLocalAddress());
}

uint16_t AsyncClient::localPort() {
    return getLocalPort();
}

uint8_t AsyncClient::state() {
    if(!_pcb) {
        return 0;
    }
    return _pcb->state;
}

bool AsyncClient::connected(){
    if (!_pcb) {
        return false;
    }
    return _pcb->state == 4;
}

bool AsyncClient::connecting(){
    if (!_pcb) {
        return false;
    }
    return _pcb->state > 0 && _pcb->state < 4;
}

bool AsyncClient::disconnecting(){
    if (!_pcb) {
        return false;
    }
    return _pcb->state > 4 && _pcb->state < 10;
}

bool AsyncClient::disconnected(){
    if (!_pcb) {
        return true;
    }
    return _pcb->state == 0 || _pcb->state == 10;
}

bool AsyncClient::freeable(){
    if (!_pcb) {
        return true;
    }
    return _pcb->state == 0 || _pcb->state > 4;
}

bool AsyncClient::canSend(){
    return space() > 0;
}

const char * AsyncClient::errorToString(int8_t error){
    switch(error){
        case ERR_OK: return "OK";
        case ERR_MEM: return "Out of memory error";
        case ERR_BUF: return "Buffer error";
        case ERR_TIMEOUT: return "Timeout";
        case ERR_RTE: return "Routing problem";
        case ERR_INPROGRESS: return "Operation in progress";
        case ERR_VAL: return "Illegal value";
        case ERR_WOULDBLOCK: return "Operation would block";
        case ERR_USE: return "Address in use";
        case ERR_ALREADY: return "Already connected";
        case ERR_CONN: return "Not connected";
        case ERR_IF: return "Low-level netif error";
        case ERR_ABRT: return "Connection aborted";
        case ERR_RST: return "Connection reset";
        case ERR_CLSD: return "Connection closed";
        case ERR_ARG: return "Illegal argument";
        case -55: return "DNS failed";
        default: return "UNKNOWN";
    }
}

const char * AsyncClient::stateToString(){
    switch(state()){
        case 0: return "Closed";
        case 1: return "Listen";
        case 2: return "SYN Sent";
        case 3: return "SYN Received";
        case 4: return "Established";
        case 5: return "FIN Wait 1";
        case 6: return "FIN Wait 2";
        case 7: return "Close Wait";
        case 8: return "Closing";
        case 9: return "Last ACK";
        case 10: return "Time Wait";
        default: return "UNKNOWN";
    }
}

/*
 * Static Callbacks (LwIP C2C++ interconnect)
 * */

void AsyncClient::_s_dns_found(const char * name, struct ip_addr * ipaddr, void * arg){
    reinterpret_cast<AsyncClient*>(arg)->_dns_found(ipaddr);
}

int8_t AsyncClient::_s_poll(void * arg, struct tcp_pcb * pcb) {
    return reinterpret_cast<AsyncClient*>(arg)->_poll(pcb);
}

int8_t AsyncClient::_s_recv(void * arg, struct tcp_pcb * pcb, struct pbuf *pb, int8_t err) {
    return reinterpret_cast<AsyncClient*>(arg)->_recv(pcb, pb, err);
}

int8_t AsyncClient::_s_fin(void * arg, struct tcp_pcb * pcb, int8_t err) {
    return reinterpret_cast<AsyncClient*>(arg)->_fin(pcb, err);
}

int8_t AsyncClient::_s_sent(void * arg, struct tcp_pcb * pcb, uint16_t len) {
    return reinterpret_cast<AsyncClient*>(arg)->_sent(pcb, len);
}

void AsyncClient::_s_error(void * arg, int8_t err) {
    reinterpret_cast<AsyncClient*>(arg)->_error(err);
}

int8_t AsyncClient::_s_connected(void * arg, void * pcb, int8_t err){
    return reinterpret_cast<AsyncClient*>(arg)->_connected(pcb, err);
}

/*
  Async TCP Server
 */

AsyncServer::AsyncServer(IPAddress addr, uint16_t port)
: _port(port)
, _addr(addr)
, _noDelay(false)
, _pcb(0)
, _connect_cb(0)
, _connect_cb_arg(0)
{}

AsyncServer::AsyncServer(uint16_t port)
: _port(port)
, _addr((uint32_t) IPADDR_ANY)
, _noDelay(false)
, _pcb(0)
, _connect_cb(0)
, _connect_cb_arg(0)
{}

AsyncServer::~AsyncServer(){
    end();
}

void AsyncServer::onClient(AcConnectHandler cb, void* arg){
    _connect_cb = cb;
    _connect_cb_arg = arg;
}

void AsyncServer::begin(){
    if(_pcb) {
        return;
    }

    if(!_start_async_task()){
        log_e("failed to start task");
        return;
    }
    int8_t err;
    _pcb = tcp_new_ip_type(IPADDR_TYPE_V4);
    if (!_pcb){
        log_e("_pcb == NULL");
        return;
    }

    ip_addr_t local_addr;
    local_addr.type = IPADDR_TYPE_V4;
    local_addr.u_addr.ip4.addr = (uint32_t) _addr;
    err = _tcp_bind(_pcb, &local_addr, _port);

    if (err != ERR_OK) {
        _tcp_close(_pcb, -1);
        log_e("bind error: %d", err);
        return;
    }

    static uint8_t backlog = 5;
    _pcb = _tcp_listen_with_backlog(_pcb, backlog);
    if (!_pcb) {
        log_e("listen_pcb == NULL");
        return;
    }
    tcp_arg(_pcb, (void*) this);
    tcp_accept(_pcb, &_s_accept);
}

void AsyncServer::end(){
    if(_pcb){
        tcp_arg(_pcb, NULL);
        tcp_accept(_pcb, NULL);
        if(tcp_close(_pcb) != ERR_OK){
            _tcp_abort(_pcb, -1);
        }
        _pcb = NULL;
    }
}

//runs on LwIP thread
int8_t AsyncServer::_accept(tcp_pcb* pcb, int8_t err){
    DEBUG_PRINTF("+A: 0x%08x %d\n", pcb, err);    
    if (pcb) {
        if(_connect_cb){
            AsyncClient *c = new AsyncClient(pcb);
            if(c){
                c->setNoDelay(_noDelay);
                return _tcp_accept(this, c);
            }
        }        
        if(tcp_close(pcb) != ERR_OK){
            tcp_abort(pcb);
        }
    }
    log_e("TCP ACCEPT FAIL");
    return ERR_OK;
}

int8_t AsyncServer::_accepted(AsyncClient* client){
    if(_connect_cb){
        _connect_cb(_connect_cb_arg, client);
    }
    return ERR_OK;
}

void AsyncServer::setNoDelay(bool nodelay){
    _noDelay = nodelay;
}

bool AsyncServer::getNoDelay(){
    return _noDelay;
}

uint8_t AsyncServer::status(){
    if (!_pcb) {
        return 0;
    }
    return _pcb->state;
}

int8_t AsyncServer::_s_accept(void * arg, tcp_pcb * pcb, int8_t err){
    return reinterpret_cast<AsyncServer*>(arg)->_accept(pcb, err);
}

int8_t AsyncServer::_s_accepted(void *arg, AsyncClient* client){
    return reinterpret_cast<AsyncServer*>(arg)->_accepted(client);
}<|MERGE_RESOLUTION|>--- conflicted
+++ resolved
@@ -82,7 +82,6 @@
         };
 } lwip_event_packet_t;
 
-<<<<<<< HEAD
 // Forward declarations for TCP event callbacks
 static int8_t _tcp_recv(void * arg, struct tcp_pcb * pcb, struct pbuf *pb, int8_t err);
 static int8_t _tcp_sent(void * arg, struct tcp_pcb * pcb, uint16_t len);
@@ -90,10 +89,7 @@
 static int8_t _tcp_poll(void * arg, struct tcp_pcb * pcb);
 
 // Global variables
-static xQueueHandle _async_queue;
-=======
 static QueueHandle_t _async_queue;
->>>>>>> 58cbe1fa
 static TaskHandle_t _async_service_task_handle = NULL;
 SemaphoreHandle_t _active_pcbs_lock;
 const int _max_active_pcbs = (2*CONFIG_LWIP_MAX_ACTIVE_TCP);
